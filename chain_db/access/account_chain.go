package access

import (
	"encoding/binary"
	"github.com/syndtr/goleveldb/leveldb"
	"github.com/syndtr/goleveldb/leveldb/iterator"
	"github.com/syndtr/goleveldb/leveldb/util"
	"github.com/vitelabs/go-vite/chain_db/database"
	"github.com/vitelabs/go-vite/common/helper"
	"github.com/vitelabs/go-vite/common/types"
	"github.com/vitelabs/go-vite/ledger"
	"github.com/vitelabs/go-vite/vm/contracts"
)

func getAccountBlockHash(dbKey []byte) *types.Hash {
	hashBytes := dbKey[17:]
	hash, _ := types.BytesToHash(hashBytes)
	return &hash
}

func getAccountBlockHeight(dbKey []byte) uint64 {
	heightBytes := dbKey[9:17]
	return binary.BigEndian.Uint64(heightBytes)
}

type AccountChain struct {
	db *leveldb.DB
}

func NewAccountChain(db *leveldb.DB) *AccountChain {
	return &AccountChain{
		db: db,
	}
}

func (ac *AccountChain) DeleteBlock(batch *leveldb.Batch, accountId uint64, height uint64, hash *types.Hash) {
	key, _ := database.EncodeKey(database.DBKP_ACCOUNTBLOCK, accountId, height, hash.Bytes())
	batch.Delete(key)
}

func (ac *AccountChain) DeleteBlockMeta(batch *leveldb.Batch, hash *types.Hash) {
	key, _ := database.EncodeKey(database.DBKP_ACCOUNTBLOCKMETA, hash.Bytes())
	batch.Delete(key)
}

func (ac *AccountChain) WriteBlock(batch *leveldb.Batch, accountId uint64, block *ledger.AccountBlock) error {
	buf, err := block.DbSerialize()
	if err != nil {
		return err
	}

	key, err := database.EncodeKey(database.DBKP_ACCOUNTBLOCK, accountId, block.Height, block.Hash.Bytes())

	batch.Put(key, buf)
	return nil
}

func (ac *AccountChain) WriteBlockMeta(batch *leveldb.Batch, blockHash *types.Hash, blockMeta *ledger.AccountBlockMeta) error {
	buf, err := blockMeta.Serialize()
	if err != nil {
		return err
	}

	key, err := database.EncodeKey(database.DBKP_ACCOUNTBLOCKMETA, blockHash.Bytes())

	batch.Put(key, buf)
	return nil
}

func (ac *AccountChain) GetHashByHeight(accountId uint64, height uint64) (*types.Hash, error) {
	key, _ := database.EncodeKey(database.DBKP_ACCOUNTBLOCK, accountId, height)
	iter := ac.db.NewIterator(util.BytesPrefix(key), nil)
	defer iter.Release()

	if !iter.Last() {
		if err := iter.Error(); err != nil && err != leveldb.ErrNotFound {
			return nil, err
		}

		return nil, nil
	}

	return getAccountBlockHash(iter.Key()), nil

}

func (ac *AccountChain) GetAbHashList(accountId uint64, height, count, step uint64, forward bool) []*ledger.HashHeight {
	hashList := make([]*ledger.HashHeight, 0)
	key, _ := database.EncodeKey(database.DBKP_ACCOUNTBLOCK, accountId, height)
	iter := ac.db.NewIterator(util.BytesPrefix(key), nil)
	defer iter.Release()

	if forward {
		iter.Next()
	} else {
		iter.Prev()
	}

	for j := uint64(0); j < count; j++ {
		for i := uint64(0); i < step; i++ {
			var ok bool
			if forward {
				ok = iter.Next()
			} else {
				ok = iter.Prev()
			}

			if !ok {
				return hashList
			}
		}
		hashList = append(hashList, &ledger.HashHeight{
			Hash:   *getAccountBlockHash(iter.Key()),
			Height: getAccountBlockHeight(iter.Key()),
		})
	}
	return hashList
}

func (ac *AccountChain) GetLatestBlock(accountId uint64) (*ledger.AccountBlock, error) {
	key, err := database.EncodeKey(database.DBKP_ACCOUNTBLOCK, accountId)
	if err != nil {
		return nil, err
	}

	iter := ac.db.NewIterator(util.BytesPrefix(key), nil)
	defer iter.Release()

	if !iter.Last() {
		if err := iter.Error(); err != nil && err != leveldb.ErrNotFound {
			return nil, err
		}
		return nil, nil
	}
	block := &ledger.AccountBlock{}
	if ddsErr := block.DbDeserialize(iter.Value()); ddsErr == nil {
		return nil, ddsErr
	}

	block.Hash = *getAccountBlockHash(iter.Key())
	return block, nil
}

func (ac *AccountChain) GetBlockListByAccountId(accountId uint64, startHeight uint64, endHeight uint64) ([]*ledger.AccountBlock, error) {
	startKey, _ := database.EncodeKey(database.DBKP_ACCOUNTBLOCK, accountId, startHeight)
	limitKey, _ := database.EncodeKey(database.DBKP_ACCOUNTBLOCK, accountId, endHeight+1)

	iter := ac.db.NewIterator(&util.Range{Start: startKey, Limit: limitKey}, nil)
	defer iter.Release()

	var blockList []*ledger.AccountBlock

	for iter.Next() {
		block := &ledger.AccountBlock{}
		err := block.DbDeserialize(iter.Value())

		if err != nil {
			return nil, err
		}

		block.Hash = *getAccountBlockHash(iter.Key())
		blockList = append(blockList, block)
	}

	if err := iter.Error(); err != nil && err != leveldb.ErrNotFound {
		return nil, err
	}

	return blockList, nil
}

func (ac *AccountChain) GetBlock(blockHash *types.Hash) (*ledger.AccountBlock, error) {
	blockMeta, gbmErr := ac.GetBlockMeta(blockHash)
	if gbmErr != nil {
		return nil, gbmErr
	}

	key, _ := database.EncodeKey(database.DBKP_ACCOUNTBLOCK, blockMeta.AccountId, blockMeta.Height, blockHash.Bytes())

	data, err := ac.db.Get(key, nil)

	if err != nil {
		if err != leveldb.ErrNotFound {
			return nil, err
		}
		return nil, nil
	}

	accountBlock := &ledger.AccountBlock{}
	if dsErr := accountBlock.DbDeserialize(data); dsErr != nil {
		return nil, dsErr
	}

	accountBlock.Hash = *blockHash
	accountBlockMeta, err := ac.GetBlockMeta(&accountBlock.Hash)
	if err != nil {
		return nil, err
	}

	accountBlock.Meta = accountBlockMeta

	return accountBlock, nil
}

func (ac *AccountChain) GetBlockMeta(blockHash *types.Hash) (*ledger.AccountBlockMeta, error) {
	key, err := database.EncodeKey(database.DBKP_ACCOUNTBLOCKMETA, blockHash.Bytes())
	if err != nil {
		return nil, err
	}
	blockMetaBytes, err := ac.db.Get(key, nil)
	if err != nil {
		if err != leveldb.ErrNotFound {
			return nil, err
		}
		return nil, err
	}

	blockMeta := &ledger.AccountBlockMeta{}
	if err := blockMeta.Deserialize(blockMetaBytes); err != nil {
		return nil, err
	}

	return blockMeta, nil
}

func (ac *AccountChain) GetVmLogList(logListHash *types.Hash) (ledger.VmLogList, error) {
	key, _ := database.EncodeKey(database.DBKP_LOG_LIST, logListHash.Bytes())
	data, err := ac.db.Get(key, nil)
	if err != nil {
		if err != leveldb.ErrNotFound {
			return nil, err
		}
		return nil, nil
	}

	vmLogList, dErr := ledger.VmLogListDeserialize(data)
	if dErr != nil {
		return nil, err
	}

	return vmLogList, err
}

func (ac *AccountChain) getConfirmHeight(accountBlockHash *types.Hash) (uint64, *ledger.AccountBlockMeta, error) {

	key, _ := database.EncodeKey(database.DBKP_ACCOUNTBLOCKMETA, accountBlockHash.Bytes())
	data, err := ac.db.Get(key, nil)
	if err != nil {
		return 0, nil, err
	}

	accountBlockMeta := &ledger.AccountBlockMeta{}
	if dsErr := accountBlockMeta.Deserialize(data); dsErr != nil {
		return 0, nil, dsErr
	}

	if accountBlockMeta.SnapshotHeight > 0 {
		return accountBlockMeta.SnapshotHeight, accountBlockMeta, nil
	}
	return 0, accountBlockMeta, nil
}

func (ac *AccountChain) GetConfirmHeight(accountBlockHash *types.Hash) (uint64, error) {

	confirmHeight, accountBlockMeta, err := ac.getConfirmHeight(accountBlockHash)
	if err != nil {
		return 0, err
	}

	if confirmHeight > 0 {
		return confirmHeight, nil
	}

	startKey, _ := database.EncodeKey(database.DBKP_ACCOUNTBLOCK, accountBlockMeta.AccountId, accountBlockMeta.Height+1)
	endKey, _ := database.EncodeKey(database.DBKP_ACCOUNTBLOCK, accountBlockMeta.AccountId, helper.MaxUint64)

	iter := ac.db.NewIterator(&util.Range{Start: startKey, Limit: endKey}, nil)
	defer iter.Release()

	for iter.Next() {
		blockHash := getAccountBlockHash(iter.Key())
		confirmHeight, _, err := ac.getConfirmHeight(blockHash)
		if err != nil {
			return 0, err
		}

		if confirmHeight > 0 {
			return confirmHeight, nil
		}
	}

	if err := iter.Error(); err != nil && err != leveldb.ErrNotFound {
		return 0, err
	}

	return 0, nil
}

func (ac *AccountChain) WriteVmLogList(batch *leveldb.Batch, logList ledger.VmLogList) error {
	key, _ := database.EncodeKey(database.DBKP_LOG_LIST, logList.Hash().Bytes())

	buf, err := logList.Serialize()
	if err != nil {
		return err
	}

	batch.Put(key, buf)

	return nil
}

func (ac *AccountChain) DeleteVmLogList(batch *leveldb.Batch, logListHash *types.Hash) {
	key, _ := database.EncodeKey(database.DBKP_LOG_LIST, logListHash.Bytes())
	batch.Delete(key)
}

<<<<<<< HEAD
func (ac *AccountChain) WriteContractGid(batch *leveldb.Batch, gid *types.Gid, addr *types.Address) {
	key, _ := database.EncodeKey(database.DBKP_ADDR_GID, addr.Bytes())
	batch.Put(key, gid.Bytes())
=======
func (ac *AccountChain) GetBlockByHeight(accountId uint64, height uint64) (*ledger.AccountBlock, error) {
	key, _ := database.EncodeKey(database.DBKP_ACCOUNTBLOCK, accountId, height)

	iter := ac.db.NewIterator(util.BytesPrefix(key), nil)
	if !iter.Last() {
		if err := iter.Error(); err != nil {
			return nil, err
		}
		return nil, nil
	}

	accountBlock := &ledger.AccountBlock{}
	if dsErr := accountBlock.DbDeserialize(iter.Value()); dsErr != nil {
		return nil, dsErr
	}

	accountBlock.Hash = *getAccountBlockHash(iter.Key())

	return accountBlock, nil
>>>>>>> af0978a9
}

func (ac *AccountChain) GetContractGid(accountId uint64) (*types.Gid, error) {
	genesisBlock, err := ac.GetBlockByHeight(accountId, 1)

	if err != nil {
		return nil, err
	}

	if genesisBlock == nil {
		return nil, nil

	}

	fromBlock, getBlockErr := ac.GetBlock(&genesisBlock.FromBlockHash)
	if getBlockErr == nil {
		return nil, getBlockErr
	}

	if fromBlock == nil {
		return nil, nil
	}

	if fromBlock.BlockType != ledger.BlockTypeSendCreate {
		return nil, nil
	}

	gid := contracts.GetGidFromCreateContractData(fromBlock.Data)
	return &gid, nil
}

func (ac *AccountChain) ReopenSendBlocks(batch *leveldb.Batch, reopenList []*ledger.HashHeight, deletedMap map[uint64]uint64) error {
	for _, reopenItem := range reopenList {
		blockMeta, err := ac.GetBlockMeta(&reopenItem.Hash)
		if err != nil {
			return err
		}
		if blockMeta == nil {
			continue
		}

		// The block will be deleted, don't need be write
		if deletedHeight := deletedMap[blockMeta.AccountId]; deletedHeight != 0 && blockMeta.Height >= deletedHeight {
			continue
		}

		newReceiveBlockHeights := blockMeta.ReceiveBlockHeights

		for index, receiveBlockHeight := range blockMeta.ReceiveBlockHeights {
			if receiveBlockHeight == reopenItem.Height {
				newReceiveBlockHeights = append(blockMeta.ReceiveBlockHeights[:index], blockMeta.ReceiveBlockHeights[index+1:]...)
				break
			}
		}
		blockMeta.ReceiveBlockHeights = newReceiveBlockHeights
		writeErr := ac.WriteBlockMeta(batch, &reopenItem.Hash, blockMeta)
		if writeErr != nil {
			return err
		}
	}
	return nil
}

func (ac *AccountChain) deleteChain(batch *leveldb.Batch, accountId uint64, toHeight uint64) ([]*ledger.AccountBlock, error) {
	deletedChain := make([]*ledger.AccountBlock, 0)

	startKey, _ := database.EncodeKey(database.DBKP_ACCOUNTBLOCK, accountId, toHeight)
	endKey, _ := database.EncodeKey(database.DBKP_ACCOUNTBLOCK, accountId, helper.MaxUint64)

	iter := ac.db.NewIterator(&util.Range{Start: startKey, Limit: endKey}, nil)
	defer iter.Release()

	for iter.Next() {

		deleteBlock := &ledger.AccountBlock{}
		if dsErr := deleteBlock.DbDeserialize(iter.Value()); dsErr != nil {
			return nil, dsErr
		}
		// TODO publicKey

		deleteBlock.Hash = *getAccountBlockHash(iter.Key())

		// Delete vm log list
		ac.DeleteVmLogList(batch, deleteBlock.LogHash)

		// Delete block
		ac.DeleteBlock(batch, accountId, deleteBlock.Height, &deleteBlock.Hash)

		// Delete block meta
		ac.DeleteBlockMeta(batch, &deleteBlock.Hash)

		deletedChain = append(deletedChain, deleteBlock)
	}

	if err := iter.Error(); err != nil && err != leveldb.ErrNotFound {
		return nil, err
	}

	return deletedChain, nil
}

func (ac *AccountChain) Delete(batch *leveldb.Batch, deleteMap map[uint64]uint64) (map[uint64][]*ledger.AccountBlock, error) {
	deleted := make(map[uint64][]*ledger.AccountBlock)
	for accountId, deleteHeight := range deleteMap {
		deletedChain, err := ac.deleteChain(batch, accountId, deleteHeight)
		if err != nil {
			return nil, err
		}

		if len(deletedChain) > 0 {
			deleted[accountId] = deletedChain
		}
	}

	return deleted, nil
}

<<<<<<< HEAD
func (ac *AccountChain) GetDeleteMapAndReopenList(planToDelete map[uint64]uint64, needExtendDelete bool) (map[uint64]uint64, []*types.Hash, error) {
	currentNeedDelete := planToDelete

	deleteMap := make(map[uint64]uint64)
	reopenList := make([]*types.Hash, 0)
=======
func (ac *AccountChain) GetDeleteMapAndReopenList(planToDelete map[uint64]uint64, needExtendDelete bool) (map[uint64]uint64, []*ledger.HashHeight, error) {
	currentNeedDelete := planToDelete

	var deleteMap map[uint64]uint64
	var reopenList []*ledger.HashHeight
>>>>>>> af0978a9

	for len(currentNeedDelete) > 0 {
		nextNeedDelete := make(map[uint64]uint64)

		for accountId, needDeleteHeight := range currentNeedDelete {
			endHeight := helper.MaxUint64
			if deleteHeight := deleteMap[accountId]; deleteHeight != 0 {
				if deleteHeight <= needDeleteHeight {
					continue
				}
				endHeight = deleteHeight

				// Pre set
				deleteMap[accountId] = needDeleteHeight
			} else {
				deleteMap[accountId] = needDeleteHeight
			}

			startKey, _ := database.EncodeKey(database.DBKP_ACCOUNTBLOCK, accountId, needDeleteHeight)
			endKey, _ := database.EncodeKey(database.DBKP_ACCOUNTBLOCK, accountId, endHeight)

			iter := ac.db.NewIterator(&util.Range{Start: startKey, Limit: endKey}, nil)

			for iter.Next() {
				accountBlock := &ledger.AccountBlock{}

				if dsErr := accountBlock.DbDeserialize(iter.Value()); dsErr == nil {
					iter.Release()
					return nil, nil, dsErr
				}

				if needExtendDelete && accountBlock.IsSendBlock() {
					blockHash := getAccountBlockHash(iter.Key())
					accountBlockMeta, getBmErr := ac.GetBlockMeta(blockHash)
					if getBmErr != nil {
						iter.Release()
						return nil, nil, getBmErr
					}

<<<<<<< HEAD
					receiveBlockHeight := accountBlockMeta.ReceiveBlockHeight
					if receiveBlockHeight > 0 {
						receiveBlockMeta, getFromBlockMetaErr := ac.GetBlockMeta(&accountBlock.FromBlockHash)
						if getFromBlockMetaErr != nil {
							iter.Release()
							return nil, nil, getFromBlockMetaErr
						}
						receiveAccountId := receiveBlockMeta.AccountId

						if currentDeleteHeight, nextDeleteHeight := currentNeedDelete[receiveAccountId], nextNeedDelete[receiveAccountId]; !(currentDeleteHeight != 0 && currentDeleteHeight <= receiveBlockHeight ||
							nextDeleteHeight != 0 && nextDeleteHeight <= receiveBlockHeight) {
							nextNeedDelete[receiveAccountId] = receiveBlockHeight
=======
					for _, receiveBlockHeight := range accountBlockMeta.ReceiveBlockHeights {
						if receiveBlockHeight > 0 {
							receiveBlockMeta, getFromBlockMetaErr := ac.GetBlockMeta(&accountBlock.FromBlockHash)
							if getFromBlockMetaErr != nil {
								iter.Release()
								return nil, nil, getFromBlockMetaErr
							}
							receiveAccountId := receiveBlockMeta.AccountId

							if currentDeleteHeight, nextDeleteHeight := currentNeedDelete[receiveAccountId], nextNeedDelete[receiveAccountId]; !(currentDeleteHeight != 0 && currentDeleteHeight <= receiveBlockHeight ||
								nextDeleteHeight != 0 && nextDeleteHeight <= receiveBlockHeight) {
								nextNeedDelete[receiveAccountId] = receiveBlockHeight
							}
>>>>>>> af0978a9
						}
					}
				} else if accountBlock.IsReceiveBlock() {
					reopenList = append(reopenList, &ledger.HashHeight{
						Hash:   accountBlock.FromBlockHash,
						Height: accountBlock.Height,
					})
				}
			}

			if err := iter.Error(); err != nil && err != leveldb.ErrNotFound {
				iter.Release()
				return nil, nil, err
			}
			iter.Release()
		}

		currentNeedDelete = nextNeedDelete
	}

	return deleteMap, reopenList, nil
}

// TODO: cache
func (ac *AccountChain) GetPlanToDelete(maxAccountId uint64, snapshotBlockHeight uint64) (map[uint64]uint64, error) {
	planToDelete := make(map[uint64]uint64)

	for i := uint64(1); i <= maxAccountId; i++ {
		blockKey, _ := database.EncodeKey(database.DBKP_ACCOUNTBLOCK, i)

		iter := ac.db.NewIterator(util.BytesPrefix(blockKey), nil)
		if !iter.Last() {
			iter.Release()
			return nil, nil
		}

		for iter.Prev() {
			blockHash := getAccountBlockHash(iter.Key())
			blockMeta, getBmErr := ac.GetBlockMeta(blockHash)
			if getBmErr != nil {
				iter.Release()
				return nil, getBmErr
			}

			if blockMeta == nil {
				break
			}

			if blockMeta.RefSnapshotHeight >= snapshotBlockHeight {
				planToDelete[i] = blockMeta.Height
			} else {
				break
			}
		}

		if err := iter.Error(); err != nil && err != leveldb.ErrNotFound {
			iter.Release()
			return nil, err
		}
		iter.Release()
	}

	return planToDelete, nil
}

<<<<<<< HEAD
=======
func (ac *AccountChain) GetUnConfirmedSubLedger(maxAccountId uint64) (map[uint64][]*ledger.AccountBlock, error) {
	var unConfirmedAccountBlocks map[uint64][]*ledger.AccountBlock
	for i := uint64(1); i <= maxAccountId; i++ {
		blocks, err := ac.GetUnConfirmAccountBlocks(i, 0)
		if err != nil {
			return nil, err
		}
		if blocks != nil {
			unConfirmedAccountBlocks[i] = blocks
		}
	}
	return unConfirmedAccountBlocks, nil
}

>>>>>>> af0978a9
// TODO Add cache, call frequently.
func (ac *AccountChain) GetConfirmAccountBlock(snapshotHeight uint64, accountId uint64) (*ledger.AccountBlock, error) {
	key, _ := database.EncodeKey(database.DBKP_ACCOUNTBLOCK, accountId)

	iter := ac.db.NewIterator(util.BytesPrefix(key), nil)
	defer iter.Release()

	iter.Last()
	for iter.Prev() {
		accountBlockHash := getAccountBlockHash(iter.Key())
		accountBlockMeta, getMetaErr := ac.GetBlockMeta(accountBlockHash)
		if getMetaErr != nil {
			return nil, getMetaErr
		}
		if accountBlockMeta.SnapshotHeight > 0 && accountBlockMeta.SnapshotHeight <= snapshotHeight {
			accountBlock := &ledger.AccountBlock{}
			if dsErr := accountBlock.DbDeserialize(iter.Value()); dsErr != nil {
				return nil, dsErr
			}

			accountBlock.Hash = *accountBlockHash
			accountBlock.Meta = accountBlockMeta

			return accountBlock, nil
		}
	}
	if err := iter.Error(); err != nil && err != leveldb.ErrNotFound {
		return nil, err
	}

	return nil, nil
}

func (ac *AccountChain) GetUnConfirmAccountBlockBeforeSbHeight(snapshotHeight uint64, accountId uint64) (*ledger.AccountBlock, error) {
	key, _ := database.EncodeKey(database.DBKP_ACCOUNTBLOCK, accountId)

	iter := ac.db.NewIterator(util.BytesPrefix(key), nil)
	defer iter.Release()

	iter.Last()

	var prevBlockHash *types.Hash
	var prevBlockMeta *ledger.AccountBlockMeta

	for iter.Prev() {
		accountBlockHash := getAccountBlockHash(iter.Key())
		accountBlockMeta, getMetaErr := ac.GetBlockMeta(accountBlockHash)
		if getMetaErr != nil {
			return nil, getMetaErr
		}
		if accountBlockMeta.SnapshotHeight > 0 && accountBlockMeta.SnapshotHeight <= snapshotHeight-1 {
			if prevBlockHash == nil {
				return nil, nil
			}
			prevAccountBlock, err := ac.GetBlock(prevBlockHash)
			if err != nil {
				return nil, err
			}

			prevAccountBlock.Hash = *prevBlockHash
			prevAccountBlock.Meta = prevBlockMeta

			return prevAccountBlock, nil
		}

		prevBlockHash = accountBlockHash
		prevBlockMeta = accountBlockMeta

	}
	if err := iter.Error(); err != nil && err != leveldb.ErrNotFound {
		return nil, err
	}

	return nil, nil
}

func (ac *AccountChain) GetUnConfirmAccountBlocks(accountId uint64, beforeHeight uint64) ([]*ledger.AccountBlock, error) {
	accountBlocks := make([]*ledger.AccountBlock, 0)

	var iter iterator.Iterator
	if beforeHeight > 0 {
		startKey, _ := database.EncodeKey(database.DBKP_ACCOUNTBLOCK, accountId, 1)
		endKey, _ := database.EncodeKey(database.DBKP_ACCOUNTBLOCK, accountId, beforeHeight)
		iter = ac.db.NewIterator(&util.Range{Start: startKey, Limit: endKey}, nil)
	} else {
		key, _ := database.EncodeKey(database.DBKP_ACCOUNTBLOCK, accountId)
		iter = ac.db.NewIterator(util.BytesPrefix(key), nil)
	}

	defer iter.Release()

	iter.Last()
	for iter.Prev() {
		accountBlockHash := getAccountBlockHash(iter.Key())
		accountBlockMeta, getMetaErr := ac.GetBlockMeta(accountBlockHash)
		if getMetaErr != nil {
			return nil, getMetaErr
		}
		if accountBlockMeta.SnapshotHeight <= 0 {
			accountBlock := &ledger.AccountBlock{}
			if dsErr := accountBlock.DbDeserialize(iter.Value()); dsErr != nil {
				return nil, dsErr
			}

			accountBlock.Hash = *accountBlockHash
			accountBlock.Meta = accountBlockMeta

			accountBlocks = append(accountBlocks, accountBlock)
		} else {
			return accountBlocks, nil
		}
	}

	if err := iter.Error(); err != nil && err != leveldb.ErrNotFound {
		return nil, err
	}

	return accountBlocks, nil
}<|MERGE_RESOLUTION|>--- conflicted
+++ resolved
@@ -314,11 +314,6 @@
 	batch.Delete(key)
 }
 
-<<<<<<< HEAD
-func (ac *AccountChain) WriteContractGid(batch *leveldb.Batch, gid *types.Gid, addr *types.Address) {
-	key, _ := database.EncodeKey(database.DBKP_ADDR_GID, addr.Bytes())
-	batch.Put(key, gid.Bytes())
-=======
 func (ac *AccountChain) GetBlockByHeight(accountId uint64, height uint64) (*ledger.AccountBlock, error) {
 	key, _ := database.EncodeKey(database.DBKP_ACCOUNTBLOCK, accountId, height)
 
@@ -338,7 +333,6 @@
 	accountBlock.Hash = *getAccountBlockHash(iter.Key())
 
 	return accountBlock, nil
->>>>>>> af0978a9
 }
 
 func (ac *AccountChain) GetContractGid(accountId uint64) (*types.Gid, error) {
@@ -417,7 +411,6 @@
 		if dsErr := deleteBlock.DbDeserialize(iter.Value()); dsErr != nil {
 			return nil, dsErr
 		}
-		// TODO publicKey
 
 		deleteBlock.Hash = *getAccountBlockHash(iter.Key())
 
@@ -456,19 +449,11 @@
 	return deleted, nil
 }
 
-<<<<<<< HEAD
-func (ac *AccountChain) GetDeleteMapAndReopenList(planToDelete map[uint64]uint64, needExtendDelete bool) (map[uint64]uint64, []*types.Hash, error) {
-	currentNeedDelete := planToDelete
-
-	deleteMap := make(map[uint64]uint64)
-	reopenList := make([]*types.Hash, 0)
-=======
 func (ac *AccountChain) GetDeleteMapAndReopenList(planToDelete map[uint64]uint64, needExtendDelete bool) (map[uint64]uint64, []*ledger.HashHeight, error) {
 	currentNeedDelete := planToDelete
 
 	var deleteMap map[uint64]uint64
 	var reopenList []*ledger.HashHeight
->>>>>>> af0978a9
 
 	for len(currentNeedDelete) > 0 {
 		nextNeedDelete := make(map[uint64]uint64)
@@ -508,20 +493,6 @@
 						return nil, nil, getBmErr
 					}
 
-<<<<<<< HEAD
-					receiveBlockHeight := accountBlockMeta.ReceiveBlockHeight
-					if receiveBlockHeight > 0 {
-						receiveBlockMeta, getFromBlockMetaErr := ac.GetBlockMeta(&accountBlock.FromBlockHash)
-						if getFromBlockMetaErr != nil {
-							iter.Release()
-							return nil, nil, getFromBlockMetaErr
-						}
-						receiveAccountId := receiveBlockMeta.AccountId
-
-						if currentDeleteHeight, nextDeleteHeight := currentNeedDelete[receiveAccountId], nextNeedDelete[receiveAccountId]; !(currentDeleteHeight != 0 && currentDeleteHeight <= receiveBlockHeight ||
-							nextDeleteHeight != 0 && nextDeleteHeight <= receiveBlockHeight) {
-							nextNeedDelete[receiveAccountId] = receiveBlockHeight
-=======
 					for _, receiveBlockHeight := range accountBlockMeta.ReceiveBlockHeights {
 						if receiveBlockHeight > 0 {
 							receiveBlockMeta, getFromBlockMetaErr := ac.GetBlockMeta(&accountBlock.FromBlockHash)
@@ -535,7 +506,6 @@
 								nextDeleteHeight != 0 && nextDeleteHeight <= receiveBlockHeight) {
 								nextNeedDelete[receiveAccountId] = receiveBlockHeight
 							}
->>>>>>> af0978a9
 						}
 					}
 				} else if accountBlock.IsReceiveBlock() {
@@ -601,8 +571,6 @@
 	return planToDelete, nil
 }
 
-<<<<<<< HEAD
-=======
 func (ac *AccountChain) GetUnConfirmedSubLedger(maxAccountId uint64) (map[uint64][]*ledger.AccountBlock, error) {
 	var unConfirmedAccountBlocks map[uint64][]*ledger.AccountBlock
 	for i := uint64(1); i <= maxAccountId; i++ {
@@ -617,7 +585,6 @@
 	return unConfirmedAccountBlocks, nil
 }
 
->>>>>>> af0978a9
 // TODO Add cache, call frequently.
 func (ac *AccountChain) GetConfirmAccountBlock(snapshotHeight uint64, accountId uint64) (*ledger.AccountBlock, error) {
 	key, _ := database.EncodeKey(database.DBKP_ACCOUNTBLOCK, accountId)
