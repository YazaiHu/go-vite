--- conflicted
+++ resolved
@@ -24,14 +24,10 @@
 	//fmt.Println(privateKey.Hex())
 	//fmt.Println(addr.Hex())
 
-<<<<<<< HEAD
 	v, err := vite.New(&vite.Config{
 		DataDir:   common.DefaultDataDir(),
 		P2pConfig: cfg,
 	})
-=======
-	v, err := vite.New(cfg)
->>>>>>> 625f32f0
 	if err != nil {
 		log.Fatal(err)
 	}
