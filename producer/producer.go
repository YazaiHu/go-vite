--- conflicted
+++ resolved
@@ -76,14 +76,9 @@
 	coinbase types.Address,
 	cs consensus.Subscriber,
 	verifier *verifier.SnapshotVerifier,
-<<<<<<< HEAD
-	wt *wallet.Manager) *producer {
-	chain := newChainRw(rw, verifier, wt)
-=======
 	wt *wallet.Manager,
 	p pool.SnapshotProducerWriter) *producer {
 	chain := newChainRw(rw, verifier, wt, p)
->>>>>>> a0e6bab1
 	miner := &producer{tools: chain, coinbase: coinbase}
 
 	miner.cs = cs
