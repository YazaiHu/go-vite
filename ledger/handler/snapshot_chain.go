--- conflicted
+++ resolved
@@ -54,12 +54,9 @@
 // HandleBlockHash
 func (sc *SnapshotChain) HandleSendBlocks(msg *protoTypes.SnapshotBlocksMsg, peer *protoTypes.Peer) error {
 	if pendingPool == nil {
-<<<<<<< HEAD
 		log.Println("SnapshotChain HandleSendBlocks: Init pending.SnapshotchainPool.")
 		pendingPool = pending.NewSnapshotchainPool(func (block *ledger.SnapshotBlock) bool {
-=======
-		pendingPool = pending.NewSnapshotchainPool(func(block *ledger.SnapshotBlock) bool {
->>>>>>> 7c49570f
+
 			globalRWMutex.RLock()
 			defer globalRWMutex.RUnlock()
 
@@ -243,13 +240,8 @@
 	}
 
 	// Broadcast
-<<<<<<< HEAD
 	sendErr := sc.vite.Pm().SendMsg(nil, &protoTypes.Msg {
 		Code: protoTypes.SnapshotBlocksMsgCode,
-=======
-	sc.vite.Pm().SendMsg(nil, &protoTypes.Msg{
-		Code:    protoTypes.SnapshotBlocksMsgCode,
->>>>>>> 7c49570f
 		Payload: &protoTypes.SnapshotBlocksMsg{block},
 	})
 
