package chain

import (
	"errors"
	"github.com/syndtr/goleveldb/leveldb"
	"github.com/vitelabs/go-vite/common/helper"
	"github.com/vitelabs/go-vite/common/types"
	"github.com/vitelabs/go-vite/ledger"
	"github.com/vitelabs/go-vite/vm_context"
	"math/big"
)

type BlockMapQueryParam struct {
	OriginBlockHash *types.Hash
	Count           uint64
	Forward         bool
}

<<<<<<< HEAD
func (c *Chain) InsertAccountBlocks(vmAccountBlocks []*vm_context.VmAccountBlock) error {
=======
// TODO 获取vite的抵押额度

func (c *chain) InsertAccountBlocks(vmAccountBlocks []*vm_context.VmAccountBlock) error {
>>>>>>> af0978a9
	batch := new(leveldb.Batch)
	trieSaveCallback := make([]func(), 0)
	var account *ledger.Account

	// Write vmContext
	for _, vmAccountBlock := range vmAccountBlocks {
		accountBlock := vmAccountBlock.AccountBlock
		vmContext := vmAccountBlock.VmContext

		if vmContext != nil {
			unsavedCache := vmContext.UnsavedCache()
			// Save trie
			if callback, saveTrieErr := unsavedCache.Trie().Save(batch); saveTrieErr != nil {
				c.log.Error("SaveTrie failed, error is "+saveTrieErr.Error(), "method", "InsertAccountBlocks")
				return saveTrieErr
			} else {
				trieSaveCallback = append(trieSaveCallback, callback)
			}

			// Save log list
			if logList := unsavedCache.LogList(); len(logList) > 0 {
				if err := c.chainDb.Ac.WriteVmLogList(batch, logList); err != nil {
					c.log.Error("WriteVmLogList failed, error is "+err.Error(), "method", "InsertAccountBlocks")
					return err
				}
			}
<<<<<<< HEAD

			if contractGidList := unsavedCache.ContractGidList(); len(contractGidList) > 0 {
				for _, contractGid := range contractGidList {
					c.chainDb.Ac.WriteContractGid(batch, contractGid.Gid(), contractGid.Addr())
				}
			}
=======
>>>>>>> af0978a9
		}

		if account == nil {
			var getErr error
			if account, getErr = c.chainDb.Account.GetAccountByAddress(&accountBlock.AccountAddress); getErr != nil {
				c.log.Error("GetAccountByAddress failed, error is "+getErr.Error(), "method", "InsertAccountBlocks")
				// Create account
				return getErr
			}

			if account == nil {
				c.createAccountLock.Lock()
				defer c.createAccountLock.Unlock()

				accountId, newAccountIdErr := c.newAccountId()
				if newAccountIdErr != nil {
					c.log.Error("newAccountId failed, error is "+newAccountIdErr.Error(), "method", "InsertAccountBlocks")
					return newAccountIdErr
				}

				if err := c.createAccount(batch, accountId, &accountBlock.AccountAddress, accountBlock.PublicKey); err != nil {
					c.log.Error("createAccount failed, error is "+getErr.Error(), "method", "InsertAccountBlocks")
					return err
				}
			}

		} else if accountBlock.AccountAddress != account.AccountAddress {
			err := errors.New("AccountAddress is not same")
			c.log.Error("Error is "+err.Error(), "method", "InsertAccountBlocks")
			return err
		}

		// Save block
		saveBlockErr := c.chainDb.Ac.WriteBlock(batch, account.AccountId, accountBlock)
		if saveBlockErr != nil {
			c.log.Error("WriteBlock failed, error is "+saveBlockErr.Error(), "method", "InsertAccountBlocks")
			return saveBlockErr
		}

		// Save block meta
		refSnapshotHeight, getSnapshotHeightErr := c.chainDb.Sc.GetSnapshotBlockHeight(&accountBlock.SnapshotHash)
		if getSnapshotHeightErr != nil {
			c.log.Error("GetSnapshotBlockHeight failed, error is "+getSnapshotHeightErr.Error(), "method", "InsertAccountBlocks")
			return getSnapshotHeightErr
		}

		blockMeta := &ledger.AccountBlockMeta{
			AccountId:         account.AccountId,
			Height:            accountBlock.Height,
			SnapshotHeight:    0,
			RefSnapshotHeight: refSnapshotHeight,
		}

		if accountBlock.BlockType == ledger.BlockTypeReceive {
			sendBlockMeta, getBlockMetaErr := c.chainDb.Ac.GetBlockMeta(&accountBlock.FromBlockHash)
			if getBlockMetaErr != nil {
				c.log.Error("GetBlockMeta failed, error is "+getBlockMetaErr.Error(), "method", "InsertAccountBlocks")
			}

			sendBlockMeta.ReceiveBlockHeights = append(sendBlockMeta.ReceiveBlockHeights, accountBlock.Height)
			saveSendBlockMetaErr := c.chainDb.Ac.WriteBlockMeta(batch, &accountBlock.Hash, sendBlockMeta)
			if saveSendBlockMetaErr != nil {
				c.log.Error("WriteSendBlockMeta failed, error is "+saveSendBlockMetaErr.Error(), "method", "InsertAccountBlocks")
				return saveSendBlockMetaErr
			}
		}

		saveBlockMetaErr := c.chainDb.Ac.WriteBlockMeta(batch, &accountBlock.Hash, blockMeta)
		if saveBlockMetaErr != nil {
			c.log.Error("WriteBlockMeta failed, error is "+saveBlockMetaErr.Error(), "method", "InsertAccountBlocks")
			return saveBlockMetaErr
		}
	}

	if triggerErr := c.em.trigger(InsertAccountBlocksEvent, batch, vmAccountBlocks); triggerErr != nil {
		c.log.Error("c.em.trigger, error is "+triggerErr.Error(), "method", "InsertAccountBlocks")
		return triggerErr
	}
	// Write db
	if err := c.chainDb.Commit(batch); err != nil {
		c.log.Error("c.chainDb.Commit(batch) failed, error is "+err.Error(), "method", "InsertAccountBlocks")
		return err
	}

	lastVmAccountBlock := vmAccountBlocks[len(vmAccountBlocks)-1]

	// Set needSnapshotCache
	c.needSnapshotCache.Add(&account.AccountAddress, lastVmAccountBlock.AccountBlock)

	// Set stateTriePool
	c.stateTriePool.Set(&lastVmAccountBlock.AccountBlock.AccountAddress, lastVmAccountBlock.VmContext.UnsavedCache().Trie())

	// After write db
	for _, callback := range trieSaveCallback {
		callback()
	}

	c.em.trigger(InsertAccountBlocksSuccessEvent, vmAccountBlocks)
	return nil
}

func (c *chain) GetAccountBlocksByHash(addr types.Address, origin *types.Hash, count uint64, forward bool) ([]*ledger.AccountBlock, error) {
	blockMeta, gbmErr := c.chainDb.Ac.GetBlockMeta(origin)
	if gbmErr != nil {
		c.log.Error("Query block meta failed. Error is "+gbmErr.Error(), "method", "GetAccountBlocksByHash")
		return nil, gbmErr
	}

	return c.GetAccountBlocksByHeight(addr, blockMeta.Height, count, forward)
}

func (c *chain) GetAccountBlocksByHeight(addr types.Address, start, count uint64, forward bool) ([]*ledger.AccountBlock, error) {
	account, gaErr := c.chainDb.Account.GetAccountByAddress(&addr)
	if gaErr != nil {
		c.log.Error("Query account failed. Error is "+gaErr.Error(), "method", "GetAccountBlocksByHeight")
		return nil, gaErr
	}
	var startHeight, endHeight = uint64(0), uint64(0)

	if forward {
		startHeight = start
		endHeight = startHeight + count - 1

	} else {

		endHeight = start
		startHeight = endHeight - count + 1
	}

	blockList, gbErr := c.chainDb.Ac.GetBlockListByAccountId(account.AccountId, startHeight, endHeight)
	if gbErr != nil {
		c.log.Error("Query block failed. Error is "+gbErr.Error(), "method", "GetAccountBlocksByHeight")
		return nil, gbErr
	}

	for _, block := range blockList {
		block.AccountAddress = account.AccountAddress
		// Not contract account block
		if len(block.PublicKey) == 0 {
			block.PublicKey = account.PublicKey
		}
	}
	return blockList, nil
}

func (c *chain) GetAccountBlockMap(queryParams map[types.Address]*BlockMapQueryParam) map[types.Address][]*ledger.AccountBlock {
	queryResult := make(map[types.Address][]*ledger.AccountBlock)
	for addr, params := range queryParams {
		blockList, gbErr := c.GetAccountBlocksByHash(addr, params.OriginBlockHash, params.Count, params.Forward)
		if gbErr != nil {
			c.log.Error("Query block failed. Error is "+gbErr.Error(), "method", "GetAccountBlockMap")
			continue
		}

		for _, block := range blockList {
			block.PublicKey = account.PublicKey
		}

		queryResult[addr] = blockList
	}

	return queryResult
}

func (c *chain) GetLatestAccountBlock(addr *types.Address) (*ledger.AccountBlock, error) {
	account, err := c.chainDb.Account.GetAccountByAddress(addr)
	if err != nil {
		c.log.Error("Query account meta failed. Error is "+err.Error(), "method", "GetLatestAccountBlock")
		return nil, &types.GetError{
			Code: 1,
			Err:  err,
		}
	}

	if account == nil {
		return nil, nil
	}

	block, gErr := c.chainDb.Ac.GetLatestBlock(account.AccountId)
	if gErr != nil {
		c.log.Error("Query latest block failed. Error is "+gErr.Error(), "method", "GetLatestAccountBlock")

		return nil, &types.GetError{
			Code: 2,
			Err:  err,
		}
	}
	if block != nil {
<<<<<<< HEAD
		block.PublicKey = account.PublicKey
	}

	return block, nil
}

func (c *Chain) GetAbHashList(originBlockHash *types.Hash, count, step int, forward bool) ([]*types.Hash, error) {
	block, err := c.GetAccountBlockByHash(originBlockHash)
	if block == nil || err != nil {
		if err != nil {
			c.log.Error("GetAccountBlockByHash failed, error is "+err.Error(), "method", "GetAbHashList")
			return nil, err
=======
		block.AccountAddress = account.AccountAddress
		// Not contract account block
		if len(block.PublicKey) == 0 {
			block.PublicKey = account.PublicKey
>>>>>>> af0978a9
		}
	}

	return block, nil
}

func (c *chain) GetAbHashList(addr types.Address, start, count, step uint64, forward bool) ([]*ledger.HashHeight, error) {
	account, err := c.chainDb.Account.GetAccountByAddress(&addr)
	if account == nil || err != nil {
		if err != nil {
			c.log.Error("GetAccountByAddress failed, error is "+err.Error(), "method", "GetAbHashList")
			return nil, err
		}
		return nil, nil
	}

	return c.chainDb.Ac.GetAbHashList(account.AccountId, start, count, step, forward), nil
}

func (c *chain) GetAccountBalance(addr *types.Address) (map[types.TokenTypeId]*big.Int, error) {
	trie, err := c.stateTriePool.Get(addr)
	if err != nil {
		c.log.Error("GetTrie failed, error is "+err.Error(), "method", "GetAccountBalanceByTokenId")
		return nil, err
	}

	if trie == nil {
		return nil, nil
	}
	storageIterator := trie.NewIterator(vm_context.STORAGE_KEY_BALANCE)
	balanceMap := make(map[types.TokenTypeId]*big.Int)
	prefixKeyLen := len(vm_context.STORAGE_KEY_BALANCE)
	for {
		key, value, ok := storageIterator.Next()
		if !ok {
			break
		}

		tokenIdBytes := key[prefixKeyLen:]
		tokenId, err := types.BytesToTokenTypeId(tokenIdBytes)
		if err != nil {
			c.log.Error("types.BytesToTokenTypeId failed, error is "+err.Error(), "method", "GetAccountBalanceByTokenId")
			return nil, err
		}

		balance := big.NewInt(0)
		balance.SetBytes(value)

		balanceMap[tokenId] = balance
	}

	return balanceMap, nil
}

func (c *chain) GetAccountBalanceByTokenId(addr *types.Address, tokenId *types.TokenTypeId) (*big.Int, error) {
	trie, err := c.stateTriePool.Get(addr)
	if err != nil {
		c.log.Error("GetTrie failed, error is "+err.Error(), "method", "GetAccountBalanceByTokenId")
		return nil, err
	}

	balance := big.NewInt(0)
	if trie != nil {
		if value := trie.GetValue(vm_context.BalanceKey(tokenId)); value != nil {
			balance.SetBytes(value)
		}
	}

	return balance, nil
}

func (c *chain) GetAccountBlockHashByHeight(addr *types.Address, height uint64) (*types.Hash, error) {
	account, accountErr := c.chainDb.Account.GetAccountByAddress(addr)
	if accountErr != nil {
		c.log.Error("GetAccountByAddress failed, error is "+accountErr.Error(), "method", "GetAccountBlockHashByHeight")
		return nil, accountErr
	}

	hash, getHashErr := c.chainDb.Ac.GetHashByHeight(account.AccountId, height)
	if getHashErr != nil {
		c.log.Error("GetHashByHeight failed, error is "+getHashErr.Error(), "method", "GetAccountBlockHashByHeight")
		return nil, getHashErr
	}
	return hash, nil
}

func (c *chain) GetAccountBlockByHash(blockHash *types.Hash) (*ledger.AccountBlock, error) {
	block, err := c.chainDb.Ac.GetBlock(blockHash)
	if err != nil {
		if err == leveldb.ErrNotFound {
			return nil, nil
		}

		c.log.Error("Query block failed. Error is "+err.Error(), "method", "GetAccountBlockByHash")
		return nil, &types.GetError{
			Code: 1,
			Err:  err,
		}
	}

	address, err := c.chainDb.Account.GetAddressById(block.Meta.AccountId)
	if err != nil {
		c.log.Error("Query account id failed. Error is "+err.Error(), "method", "GetAccountBlockByHash")
		return nil, &types.GetError{
			Code: 2,
			Err:  err,
		}
	}

	account, err := c.chainDb.Account.GetAccountByAddress(address)
	if err != nil {
		c.log.Error("Query account failed. Error is "+err.Error(), "method", "GetAccountBlockByHash")

		return nil, &types.GetError{
			Code: 3,
			Err:  err,
		}
	}

	block.AccountAddress = account.AccountAddress
	// Not contract account block
	if len(block.PublicKey) == 0 {
		block.PublicKey = account.PublicKey
	}
	return block, nil
}

func (c *chain) GetAccountBlocksByAddress(addr *types.Address, index, num, count int) ([]*ledger.AccountBlock, error) {
	if num == 0 || count == 0 {
		err := errors.New("Num or count can not be 0")
		c.log.Error(err.Error(), "method", "GetAccountBlocksByAddress")

		return nil, &types.GetError{
			Code: 1,
			Err:  err,
		}
	}

	account, err := c.chainDb.Account.GetAccountByAddress(addr)
	if err != nil {
		c.log.Error("Query account meta failed. Error is "+err.Error(), "method", "GetAccountBlocksByAddress")

		return nil, &types.GetError{
			Code: 2,
			Err:  err,
		}
	}

	latestBlock, glErr := c.chainDb.Ac.GetLatestBlock(account.AccountId)
	if glErr != nil {

		c.log.Error("Query latest block failed. Error is "+glErr.Error(), "method", "GetAccountBlocksByAddress")
		return nil, &types.GetError{
			Code: 3,
			Err:  glErr,
		}
	}

	startHeight, endHeight := uint64(1), uint64(0)
	if latestBlock.Height > uint64(index*count) {
		endHeight = latestBlock.Height - uint64(index*count)
	} else {
		return nil, nil
	}

	if endHeight > uint64(num*count) {
		startHeight = endHeight - uint64(num*count)
	}

	blockList, err := c.chainDb.Ac.GetBlockListByAccountId(account.AccountId, startHeight, endHeight)

	if err != nil {
		c.log.Error("Query block list failed. Error is "+err.Error(), "method", "GetAccountBlocksByAddress")
		return nil, &types.GetError{
			Code: 4,
			Err:  err,
		}
	}

	helper.ReverseSlice(blockList)

	// Query block meta list
	for _, block := range blockList {
		block.AccountAddress = account.AccountAddress
		// Not contract account block
		if len(block.PublicKey) == 0 {
			block.PublicKey = account.PublicKey
		}
		blockMeta, err := c.chainDb.Ac.GetBlockMeta(&block.Hash)
		if err != nil {
			c.log.Error("Query block meta list failed. Error is "+err.Error(), "method", "GetAccountBlocksByAddress")

			return nil, &types.GetError{
				Code: 5,
				Err:  err,
			}
		}
		block.Meta = blockMeta
	}

	return blockList, nil
}

<<<<<<< HEAD
// TODO
func (c *Chain) GetFirstUnConfirmAccountBlock(addr *types.Address) (*ledger.AccountBlock, error) {
	return nil, nil
}

// TODO
func (c *Chain) GetFirstUnConfirmAccountBlockBySbHeight(snapshotBlockHeight uint64, addr *types.Address) (*ledger.AccountBlock, error) {
	return nil, nil
}

func (c *Chain) GetUnConfirmAccountBlocks(addr *types.Address) ([]*ledger.AccountBlock, error) {
	account, accountErr := c.chainDb.Account.GetAccountByAddress(addr)
	if accountErr != nil {
		c.log.Error("GetAccountByAddress failed, error is "+accountErr.Error(), "method", "GetUnConfirmAccountBlocks")
		return nil, &types.GetError{
			Code: 1,
			Err:  accountErr,
=======
func (c *chain) GetFirstConfirmedAccountBlockBySbHeight(snapshotBlockHeight uint64, addr *types.Address) (*ledger.AccountBlock, error) {
	gap := snapshotBlockHeight - c.GetLatestSnapshotBlock().Height
	if gap > 1 {
		// Error
		err := errors.New("the difference in height between snapshotBlockHeight and latestSnapshotBlock.Height is greater than one")
		c.log.Error(err.Error(), "method", "GetLatestBlock")
		return nil, err
	} else if gap == 1 {
		// Cache
		blocks := c.GetUnConfirmAccountBlocks(addr)
		if len(blocks) > 0 {
			return blocks[len(blocks)-1], nil
>>>>>>> af0978a9
		}
		return nil, nil
	} else {
		// Query db
		account, accountErr := c.chainDb.Account.GetAccountByAddress(addr)
		if accountErr != nil {
			c.log.Error("GetAccountByAddress failed, error is "+accountErr.Error(), "method", "GetFirstConfirmedAccountBlockBySbHeight")
			return nil, accountErr
		}

		block, unConfirmErr := c.chainDb.Ac.GetUnConfirmAccountBlockBeforeSbHeight(snapshotBlockHeight, account.AccountId)

		if unConfirmErr != nil {
			c.log.Error("GetUnConfirmAccountBlockBeforeSbHeight failed, error is "+unConfirmErr.Error(), "method", "GetFirstConfirmedAccountBlockBySbHeight")
			return nil, unConfirmErr
		}
		return block, nil
	}
<<<<<<< HEAD

	for _, block := range blocks {
		block.PublicKey = account.PublicKey
	}

	return blocks, nil
}

// Check一下
func (c *Chain) DeleteAccountBlocks(addr *types.Address, toHeight uint64) (map[types.Address][]*ledger.AccountBlock, error) {
=======
}

func (c *chain) GetUnConfirmAccountBlocks(addr *types.Address) []*ledger.AccountBlock {
	return c.needSnapshotCache.Get(addr)
}

// Check一下 TODO +toHeight judge
func (c *chain) DeleteAccountBlocks(addr *types.Address, toHeight uint64) (map[types.Address][]*ledger.AccountBlock, error) {
>>>>>>> af0978a9
	account, accountErr := c.chainDb.Account.GetAccountByAddress(addr)
	if accountErr != nil {
		c.log.Error("GetAccountByAddress failed, error is "+accountErr.Error(), "method", "DeleteAccountBlocks")
		return nil, &types.GetError{
			Code: 1,
			Err:  accountErr,
		}
	}

	if account == nil {
		return nil, nil
	}

	planToDelete := map[uint64]uint64{account.AccountId: toHeight}

	deleteMap, reopenList, getErr := c.chainDb.Ac.GetDeleteMapAndReopenList(planToDelete, true)
	if getErr != nil {
		c.log.Error("GetDeleteMapAndReopenList failed, error is "+getErr.Error(), "method", "DeleteAccountBlocks")
		return nil, &types.GetError{
			Code: 2,
			Err:  getErr,
		}
	}

	batch := new(leveldb.Batch)
	deleteAccountBlocks, deleteAccountBlocksErr := c.chainDb.Ac.Delete(batch, deleteMap)
	if deleteAccountBlocksErr != nil {
		c.log.Error("Delete failed, error is "+deleteAccountBlocksErr.Error(), "method", "DeleteAccountBlocks")
		return nil, deleteAccountBlocksErr
	}

	reopenErr := c.chainDb.Ac.ReopenSendBlocks(batch, reopenList, deleteMap)
	if reopenErr != nil {
		c.log.Error("ReopenSendBlocks failed, error is "+reopenErr.Error(), "method", "DeleteAccountBlocks")
		return nil, reopenErr
<<<<<<< HEAD
=======
	}

	subLedger, toSubLedgerErr := c.subLedgerAccountIdToAccountAddress(deleteAccountBlocks)

	if toSubLedgerErr != nil {
		c.log.Error("subLedgerAccountIdToAccountAddress failed, error is "+toSubLedgerErr.Error(), "method", "DeleteAccountBlocks")
		return nil, toSubLedgerErr
	}

	if triggerErr := c.em.trigger(DeleteAccountBlocksEvent, subLedger); triggerErr != nil {
		c.log.Error("c.em.trigger, error is "+triggerErr.Error(), "method", "DeleteAccountBlocks")
		return nil, triggerErr
>>>>>>> af0978a9
	}

	writeErr := c.chainDb.Commit(batch)
	if writeErr != nil {
		c.log.Error("Write db failed, error is "+writeErr.Error(), "method", "DeleteAccountBlocks")
		return nil, writeErr
	}

	for addr, accountBlocks := range subLedger {
		c.needSnapshotCache.Remove(&addr, accountBlocks[len(accountBlocks)-1].Height)
	}

<<<<<<< HEAD
	return deleteAccountBlocks, nil
=======
	c.em.trigger(DeleteAccountBlocksSuccessEvent, deleteAccountBlocks)

	return subLedger, nil
}

// For init need snapshot cache
func (c *chain) getUnConfirmedSubLedger() (map[types.Address][]*ledger.AccountBlock, error) {
	maxAccountId, err := c.chainDb.Account.GetLastAccountId()
	if err != nil {
		c.log.Error("GetLastAccountId failed, error is "+err.Error(), "method", "getUnConfirmedAccountBlocks")
		return nil, err
	}
	subLedger, getErr := c.chainDb.Ac.GetUnConfirmedSubLedger(maxAccountId)
	if getErr != nil {
		c.log.Error("GetUnConfirmedSubLedger failed, error is "+getErr.Error(), "method", "getUnConfirmedSubLedger")
		return nil, getErr
	}

	finalSubLedger, finalErr := c.subLedgerAccountIdToAccountAddress(subLedger)
	if finalErr != nil {
		c.log.Error("subLedgerAccountIdToAccountAddress failed, error is "+getErr.Error(), "method", "getUnConfirmedSubLedger")
		return nil, finalErr
	}

	return finalSubLedger, nil
}

func (c *chain) subLedgerAccountIdToAccountAddress(subLedger map[uint64][]*ledger.AccountBlock) (map[types.Address][]*ledger.AccountBlock, error) {
	var finalSubLedger map[types.Address][]*ledger.AccountBlock
	for accountId, chain := range subLedger {
		address, err := c.chainDb.Account.GetAddressById(accountId)
		if err != nil {
			c.log.Error("Query account id failed. Error is "+err.Error(), "method", "subLedgerAccountIdToAccountAddress")
			return nil, err
		}

		account, err := c.chainDb.Account.GetAccountByAddress(address)
		if err != nil {
			c.log.Error("Query account failed. Error is "+err.Error(), "method", "subLedgerAccountIdToAccountAddress")

			return nil, err
		}

		finalSubLedger[account.AccountAddress] = chain
		for _, block := range finalSubLedger[account.AccountAddress] {
			block.AccountAddress = *address
			if len(block.PublicKey) <= 0 {
				block.PublicKey = account.PublicKey
			}
		}
	}
	return finalSubLedger, nil
>>>>>>> af0978a9
}<|MERGE_RESOLUTION|>--- conflicted
+++ resolved
@@ -16,13 +16,9 @@
 	Forward         bool
 }
 
-<<<<<<< HEAD
-func (c *Chain) InsertAccountBlocks(vmAccountBlocks []*vm_context.VmAccountBlock) error {
-=======
 // TODO 获取vite的抵押额度
 
 func (c *chain) InsertAccountBlocks(vmAccountBlocks []*vm_context.VmAccountBlock) error {
->>>>>>> af0978a9
 	batch := new(leveldb.Batch)
 	trieSaveCallback := make([]func(), 0)
 	var account *ledger.Account
@@ -49,15 +45,6 @@
 					return err
 				}
 			}
-<<<<<<< HEAD
-
-			if contractGidList := unsavedCache.ContractGidList(); len(contractGidList) > 0 {
-				for _, contractGid := range contractGidList {
-					c.chainDb.Ac.WriteContractGid(batch, contractGid.Gid(), contractGid.Addr())
-				}
-			}
-=======
->>>>>>> af0978a9
 		}
 
 		if account == nil {
@@ -212,10 +199,6 @@
 			continue
 		}
 
-		for _, block := range blockList {
-			block.PublicKey = account.PublicKey
-		}
-
 		queryResult[addr] = blockList
 	}
 
@@ -246,25 +229,10 @@
 		}
 	}
 	if block != nil {
-<<<<<<< HEAD
-		block.PublicKey = account.PublicKey
-	}
-
-	return block, nil
-}
-
-func (c *Chain) GetAbHashList(originBlockHash *types.Hash, count, step int, forward bool) ([]*types.Hash, error) {
-	block, err := c.GetAccountBlockByHash(originBlockHash)
-	if block == nil || err != nil {
-		if err != nil {
-			c.log.Error("GetAccountBlockByHash failed, error is "+err.Error(), "method", "GetAbHashList")
-			return nil, err
-=======
 		block.AccountAddress = account.AccountAddress
 		// Not contract account block
 		if len(block.PublicKey) == 0 {
 			block.PublicKey = account.PublicKey
->>>>>>> af0978a9
 		}
 	}
 
@@ -468,25 +436,6 @@
 	return blockList, nil
 }
 
-<<<<<<< HEAD
-// TODO
-func (c *Chain) GetFirstUnConfirmAccountBlock(addr *types.Address) (*ledger.AccountBlock, error) {
-	return nil, nil
-}
-
-// TODO
-func (c *Chain) GetFirstUnConfirmAccountBlockBySbHeight(snapshotBlockHeight uint64, addr *types.Address) (*ledger.AccountBlock, error) {
-	return nil, nil
-}
-
-func (c *Chain) GetUnConfirmAccountBlocks(addr *types.Address) ([]*ledger.AccountBlock, error) {
-	account, accountErr := c.chainDb.Account.GetAccountByAddress(addr)
-	if accountErr != nil {
-		c.log.Error("GetAccountByAddress failed, error is "+accountErr.Error(), "method", "GetUnConfirmAccountBlocks")
-		return nil, &types.GetError{
-			Code: 1,
-			Err:  accountErr,
-=======
 func (c *chain) GetFirstConfirmedAccountBlockBySbHeight(snapshotBlockHeight uint64, addr *types.Address) (*ledger.AccountBlock, error) {
 	gap := snapshotBlockHeight - c.GetLatestSnapshotBlock().Height
 	if gap > 1 {
@@ -499,7 +448,6 @@
 		blocks := c.GetUnConfirmAccountBlocks(addr)
 		if len(blocks) > 0 {
 			return blocks[len(blocks)-1], nil
->>>>>>> af0978a9
 		}
 		return nil, nil
 	} else {
@@ -518,18 +466,6 @@
 		}
 		return block, nil
 	}
-<<<<<<< HEAD
-
-	for _, block := range blocks {
-		block.PublicKey = account.PublicKey
-	}
-
-	return blocks, nil
-}
-
-// Check一下
-func (c *Chain) DeleteAccountBlocks(addr *types.Address, toHeight uint64) (map[types.Address][]*ledger.AccountBlock, error) {
-=======
 }
 
 func (c *chain) GetUnConfirmAccountBlocks(addr *types.Address) []*ledger.AccountBlock {
@@ -538,7 +474,6 @@
 
 // Check一下 TODO +toHeight judge
 func (c *chain) DeleteAccountBlocks(addr *types.Address, toHeight uint64) (map[types.Address][]*ledger.AccountBlock, error) {
->>>>>>> af0978a9
 	account, accountErr := c.chainDb.Account.GetAccountByAddress(addr)
 	if accountErr != nil {
 		c.log.Error("GetAccountByAddress failed, error is "+accountErr.Error(), "method", "DeleteAccountBlocks")
@@ -574,8 +509,6 @@
 	if reopenErr != nil {
 		c.log.Error("ReopenSendBlocks failed, error is "+reopenErr.Error(), "method", "DeleteAccountBlocks")
 		return nil, reopenErr
-<<<<<<< HEAD
-=======
 	}
 
 	subLedger, toSubLedgerErr := c.subLedgerAccountIdToAccountAddress(deleteAccountBlocks)
@@ -588,7 +521,6 @@
 	if triggerErr := c.em.trigger(DeleteAccountBlocksEvent, subLedger); triggerErr != nil {
 		c.log.Error("c.em.trigger, error is "+triggerErr.Error(), "method", "DeleteAccountBlocks")
 		return nil, triggerErr
->>>>>>> af0978a9
 	}
 
 	writeErr := c.chainDb.Commit(batch)
@@ -601,9 +533,6 @@
 		c.needSnapshotCache.Remove(&addr, accountBlocks[len(accountBlocks)-1].Height)
 	}
 
-<<<<<<< HEAD
-	return deleteAccountBlocks, nil
-=======
 	c.em.trigger(DeleteAccountBlocksSuccessEvent, deleteAccountBlocks)
 
 	return subLedger, nil
@@ -656,5 +585,4 @@
 		}
 	}
 	return finalSubLedger, nil
->>>>>>> af0978a9
 }