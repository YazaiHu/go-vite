package chain

import (
	"errors"
	"github.com/syndtr/goleveldb/leveldb"
	"github.com/vitelabs/go-vite/common/types"
	"github.com/vitelabs/go-vite/ledger"
	"github.com/vitelabs/go-vite/trie"
	"time"
)

func (c *chain) GenStateTrie(prevStateHash types.Hash, snapshotContent ledger.SnapshotContent) (*trie.Trie, error) {
	prevTrie := c.GetStateTrie(&prevStateHash)
	if prevTrie == nil {
		prevTrie = c.NewStateTrie()
	}
	currentTrie := prevTrie.Copy()
	for addr, item := range snapshotContent {
		block := c.needSnapshotCache.GetBlockByHashHeight(&addr, item)
		if block == nil {
			var err error
			block, err = c.chainDb.Ac.GetBlock(&item.Hash)
			if err != nil {
				c.log.Error("GetBlock failed, error is "+err.Error(), "method", "GenStateTrie")
				return nil, err
			}
			if block != nil {
				currentTrie.SetValue(addr.Bytes(), block.StateHash.Bytes())
			}
		}
	}

	return currentTrie, nil
}

func (c *chain) GetNeedSnapshotContent() ledger.SnapshotContent {
	return c.needSnapshotCache.GetSnapshotContent()
}

func (c *chain) InsertSnapshotBlock(snapshotBlock *ledger.SnapshotBlock) error {
	batch := new(leveldb.Batch)

	// Check and create account
	address := types.PubkeyToAddress(snapshotBlock.PublicKey)
	account, getErr := c.chainDb.Account.GetAccountByAddress(&address)

	if getErr != nil {
		c.log.Error("GetAccountByAddress failed, error is "+getErr.Error(), "method", "InsertSnapshotBlock")
		return getErr
	}

	if account == nil {
		// Create account
		c.createAccountLock.Lock()
		defer c.createAccountLock.Unlock()

		accountId, newAccountIdErr := c.newAccountId()
		if newAccountIdErr != nil {
			c.log.Error("newAccountId failed, error is "+newAccountIdErr.Error(), "method", "InsertSnapshotBlock")
			return newAccountIdErr
		}

		var caErr error
		if account, caErr = c.createAccount(batch, accountId, &address, snapshotBlock.PublicKey); caErr != nil {
			c.log.Error("createAccount failed, error is "+caErr.Error(), "method", "InsertSnapshotBlock")
			return caErr
		}
	}

	// Save snapshot block
	if err := c.chainDb.Sc.WriteSnapshotBlock(batch, snapshotBlock); err != nil {
		c.log.Error("WriteSnapshotBlock failed, error is "+err.Error(), "method", "InsertSnapshotBlock")
		return err
	}

	// Save snapshot content
	for _, accountBlockHashHeight := range snapshotBlock.SnapshotContent {
		accountBlockMeta, blockMetaErr := c.chainDb.Ac.GetBlockMeta(&accountBlockHashHeight.Hash)
		if blockMetaErr != nil {
			c.log.Error("GetBlockMeta failed, error is "+blockMetaErr.Error(), "method", "InsertSnapshotBlock")
			return blockMetaErr
		}

		accountBlockMeta.SnapshotHeight = snapshotBlock.Height
		if saveSendBlockMetaErr := c.chainDb.Ac.WriteBlockMeta(batch, &accountBlockHashHeight.Hash, accountBlockMeta); saveSendBlockMetaErr != nil {
			c.log.Error("SaveBlockMeta failed, error is "+saveSendBlockMetaErr.Error(), "method", "InsertSnapshotBlock")
			return blockMetaErr
		}
	}

	if err := c.chainDb.Sc.WriteSnapshotContent(batch, snapshotBlock.Height, snapshotBlock.SnapshotContent); err != nil {
		c.log.Error("WriteSnapshotContent failed, error is "+err.Error(), "method", "InsertSnapshotBlock")
		return err
	}

	// Save snapshot hash index
	c.chainDb.Sc.WriteSnapshotHash(batch, &snapshotBlock.Hash, snapshotBlock.Height)

	// Save state trie
	var trieSaveCallback func()
	var saveTrieErr error
	if trieSaveCallback, saveTrieErr = snapshotBlock.StateTrie.Save(batch); saveTrieErr != nil {
		c.log.Error("Save state trie failed, error is "+saveTrieErr.Error(), "method", "InsertSnapshotBlock")
		return saveTrieErr
	}

	// Write db
	if err := c.chainDb.Commit(batch); err != nil {
		c.log.Error("c.chainDb.Commit(batch) failed, error is "+err.Error(), "method", "InsertSnapshotBlock")
		return err
	}

	// After write db
	trieSaveCallback()

	// Set cache
	c.latestSnapshotBlock = snapshotBlock
	// Delete needSnapshotCache
	if c.needSnapshotCache != nil {
		for addr, item := range snapshotBlock.SnapshotContent {
<<<<<<< HEAD
			c.needSnapshotCache.Remove(&addr, item.Height)
=======
			c.needSnapshotCache.HasSnapshot(&addr, item.Height)
>>>>>>> 8881d905
		}
	}

	return nil
}
func (c *chain) GetSnapshotBlocksByHash(originBlockHash *types.Hash, count uint64, forward, containSnapshotContent bool) ([]*ledger.SnapshotBlock, error) {
	startHeight := uint64(1)
	if originBlockHash != nil {
		block, gsErr := c.GetSnapshotBlockByHash(originBlockHash)
		if gsErr != nil {
			c.log.Error("GetSnapshotBlockByHash failed, error is "+gsErr.Error(), "method", "GetSnapshotBlocksByHash")
			return nil, gsErr
		}
		if block == nil {
			return nil, nil
		}
		startHeight = block.Height
	} else if !forward {
		block := c.GetLatestSnapshotBlock()
		startHeight = block.Height
	}

	return c.GetSnapshotBlocksByHeight(startHeight, count, forward, containSnapshotContent)
}

func (c *chain) GetSnapshotBlocksByHeight(height uint64, count uint64, forward, containSnapshotContent bool) ([]*ledger.SnapshotBlock, error) {
	blocks, gErr := c.chainDb.Sc.GetSnapshotBlocks(height, count, forward, containSnapshotContent)
	if gErr != nil {
		c.log.Error("GetSnapshotBlocks failed, error is "+gErr.Error(), "method", "GetSnapshotBlocksByHeight")
		return nil, gErr
	}
	return blocks, gErr
}

func (c *chain) GetSnapshotBlockByHeight(height uint64) (*ledger.SnapshotBlock, error) {
	block, gsbErr := c.chainDb.Sc.GetSnapshotBlock(height, true)
	if gsbErr != nil {
		c.log.Error("GetSnapshotBlock failed, error is "+gsbErr.Error(), "method", "GetSnapshotBlockByHeight")
		return nil, gsbErr
	}

	if block != nil {
		snapshotContent, err := c.chainDb.Sc.GetSnapshotContent(block.Height)
		if err != nil {
			c.log.Error("GetSnapshotContent failed, error is "+err.Error(), "method", "GetSnapshotBlockByHeight")
			return nil, err
		}

		block.SnapshotContent = snapshotContent
	}

	return block, nil
}

func (c *chain) GetSnapshotBlockByHash(hash *types.Hash) (*ledger.SnapshotBlock, error) {
	height, err := c.chainDb.Sc.GetSnapshotBlockHeight(hash)
	if err != nil {
		c.log.Error("GetSnapshotBlockHeight failed, error is "+err.Error(), "method", "GetSnapshotBlockByHash")
		return nil, err
	}
	if height <= 0 {
		return nil, nil
	}

	return c.GetSnapshotBlockByHeight(height)
}

func (c *chain) GetLatestSnapshotBlock() *ledger.SnapshotBlock {
	return c.latestSnapshotBlock
}

func (c *chain) GetGenesisSnapshotBlock() *ledger.SnapshotBlock {
	return c.genesisSnapshotBlock
}

func (c *chain) GetConfirmBlock(accountBlockHash *types.Hash) (*ledger.SnapshotBlock, error) {
	height, ghErr := c.chainDb.Ac.GetConfirmHeight(accountBlockHash)
	if ghErr != nil {
		c.log.Error("GetConfirmHeight failed, error is "+ghErr.Error(), "method", "GetConfirmBlock")
		return nil, &types.GetError{
			Code: 1,
			Err:  ghErr,
		}
	}

	if height <= 0 {
		return nil, nil
	}

	snapshotBlock, gsErr := c.chainDb.Sc.GetSnapshotBlock(height, true)
	if gsErr != nil {
		c.log.Error("GetSnapshotBlock failed, error is "+ghErr.Error(), "method", "GetConfirmBlock")
		return nil, &types.GetError{
			Code: 2,
			Err:  gsErr,
		}
	}

	return snapshotBlock, nil
}

func (c *chain) GetConfirmTimes(accountBlockHash *types.Hash) (uint64, error) {
	height, ghErr := c.chainDb.Ac.GetConfirmHeight(accountBlockHash)
	if ghErr != nil {
		c.log.Error("GetConfirmHeight failed, error is "+ghErr.Error(), "method", "GetConfirmTimes")
		return 0, &types.GetError{
			Code: 1,
			Err:  ghErr,
		}
	}

	if height <= 0 {
		return 0, nil
	}

	return c.GetLatestSnapshotBlock().Height - height + 1, nil
}

func (c *chain) GetSnapshotBlockBeforeTime(blockCreatedTime *time.Time) (*ledger.SnapshotBlock, error) {
	latestBlock := c.GetLatestSnapshotBlock()
	genesisBlock := c.GetGenesisSnapshotBlock()
	if latestBlock.Timestamp.Before(*blockCreatedTime) {
		return latestBlock, nil
	}

	if genesisBlock.Timestamp.After(*blockCreatedTime) {
		return nil, nil
	}

	blockCreatedUnixTime := blockCreatedTime.Unix()

	start := genesisBlock
	end := latestBlock

	for {
		if end.Height-start.Height <= 1 {
			var err error
			start.SnapshotContent, err = c.chainDb.Sc.GetSnapshotContent(start.Height)
			if err != nil {
				c.log.Error("GetSnapshotContent failed, error is "+err.Error(), "method", "GetSnapshotBlockBeforeTime")
				return nil, err
			}

			return start, nil
		}
		if end.Timestamp.Before(*start.Timestamp) {
			err := errors.New("end.Timestamp.Before(start.Timestamp)")
			return nil, err
		}

		nextEdgeHeight := start.Height + 1
		step := uint64(end.Timestamp.Unix()-start.Timestamp.Unix()) / (end.Height - start.Height)
		if step != 0 {
			startHeightGap := uint64(blockCreatedUnixTime-start.Timestamp.Unix()) / step
			if startHeightGap != 0 {
				nextEdgeHeight = start.Height + startHeightGap
			}
		}

		nextEdge, err := c.chainDb.Sc.GetSnapshotBlock(nextEdgeHeight, false)

		if err != nil {
			c.log.Error("Get try block failed, error is "+err.Error(), "method", "GetSnapshotBlockBeforeTime")
			return nil, err
		}

		if nextEdge.Timestamp.After(*blockCreatedTime) || nextEdge.Timestamp.Equal(*blockCreatedTime) {
			end = nextEdge
		} else {
			start = nextEdge
		}
	}
}

func (c *chain) GetConfirmAccountBlock(snapshotHeight uint64, address *types.Address) (*ledger.AccountBlock, error) {
	account, getAccountIdErr := c.chainDb.Account.GetAccountByAddress(address)
	if getAccountIdErr != nil {
		c.log.Error("GetAccountByAddress failed, error is "+getAccountIdErr.Error(), "method", "GetConfirmAccountBlock")
		return nil, types.GetError{
			Code: 1,
			Err:  getAccountIdErr,
		}
	}
	if account == nil {
		return nil, nil
	}

	accountBlock, err := c.chainDb.Ac.GetConfirmAccountBlock(snapshotHeight, account.AccountId)
	if err != nil {
		c.log.Error("GetConfirmAccountBlock failed, error is "+err.Error(), "method", "GetConfirmAccountBlock")
		return nil, types.GetError{
			Code: 2,
			Err:  err,
		}
	}

	if accountBlock != nil {
		accountBlock.AccountAddress = account.AccountAddress
		// Not contract account block
		if len(accountBlock.PublicKey) == 0 {
			accountBlock.PublicKey = account.PublicKey
		}
		accountBlock.PublicKey = account.PublicKey
	}

	return accountBlock, nil
}

// Contains to height
func (c *chain) DeleteSnapshotBlocksToHeight(toHeight uint64) ([]*ledger.SnapshotBlock, map[types.Address][]*ledger.AccountBlock, error) {
	if toHeight <= 0 || toHeight > c.GetLatestSnapshotBlock().Height {
		return nil, nil, nil
	}

	batch := new(leveldb.Batch)
	snapshotBlocks, accountBlocksMap, reopenBlockMetas, err := c.deleteSnapshotBlocksByHeight(batch, toHeight)
	if err != nil {
		c.log.Error("deleteSnapshotBlocksByHeight failed, error is "+err.Error(), "method", "DeleteSnapshotBlocksToHeight")
		return nil, nil, err
	}

	needAddBlocks := make(map[types.Address]*ledger.AccountBlock)

	blockHeightMap := make(map[types.Address]uint64)
	for addr, accountBlocks := range accountBlocksMap {
		accountBlockHeight := accountBlocks[len(accountBlocks)-1].Height
		c.needSnapshotCache.Remove(&addr, accountBlockHeight)
		blockHeightMap[addr] = accountBlockHeight - 1
	}

	for addr, blockHeight := range blockHeightMap {
		account, err := c.GetAccount(&addr)
		if err != nil {
			c.log.Error("GetAccount failed, error is "+err.Error(), "method", "DeleteSnapshotBlocksToHeight")
			return nil, nil, err
		}

		blockHash, blockHashErr := c.chainDb.Ac.GetHashByHeight(account.AccountId, blockHeight)
		if blockHashErr != nil {
			c.log.Error("GetHashByHeight failed, error is "+blockHashErr.Error(), "method", "DeleteSnapshotBlocksToHeight")
			return nil, nil, err
		}

		if blockHash == nil {
			continue
		}

		var blockMeta *ledger.AccountBlockMeta

		if blockMeta = reopenBlockMetas[*blockHash]; blockMeta == nil {
			var blockMetaErr error
			blockMeta, blockMetaErr = c.chainDb.Ac.GetBlockMeta(blockHash)
			if blockMetaErr != nil {
				c.log.Error("GetBlockMeta failed, error is "+blockMetaErr.Error(), "method", "DeleteSnapshotBlocksToHeight")
				return nil, nil, err
			}
		}

		if blockMeta.SnapshotHeight <= 0 {
			block, blockErr := c.chainDb.Ac.GetBlockByHeight(account.AccountId, blockHeight)
			if blockErr != nil {
				c.log.Error("GetBlockByHeight failed, error is "+blockErr.Error(), "method", "DeleteSnapshotBlocksToHeight")
				return nil, nil, err
			}
			block.AccountAddress = account.AccountAddress
			if len(block.PublicKey) == 0 {
				block.PublicKey = account.PublicKey
			}
			needAddBlocks[addr] = block
		}
	}

	chainRangeSet := c.getChainRangeSet(snapshotBlocks)
	for addr, changeRangeItem := range chainRangeSet {
		blockHeightItem := blockHeightMap[addr]
		min := changeRangeItem[0].Height
		max := changeRangeItem[1].Height
		if blockHeightItem > 0 && max > blockHeightItem-1 {
			max = blockHeightItem - 1
		}

		account, err := c.GetAccount(&addr)
		if err != nil {
			c.log.Error("GetAccount failed, error is "+err.Error(), "method", "DeleteSnapshotBlocksToHeight")
			return nil, nil, err
		}

		// Set block meta
		for i := min; i <= max; i++ {
			blockHash, blockHashErr := c.chainDb.Ac.GetHashByHeight(account.AccountId, i)
			if blockHashErr != nil {
				c.log.Error("GetHashByHeight failed, error is "+blockHashErr.Error(), "method", "DeleteSnapshotBlocksToHeight")
				return nil, nil, blockHashErr
			}

			var blockMeta *ledger.AccountBlockMeta

			if blockMeta = reopenBlockMetas[*blockHash]; blockMeta == nil {
				var blockMetaErr error
				blockMeta, blockMetaErr = c.chainDb.Ac.GetBlockMeta(blockHash)
				if blockMetaErr != nil {
					c.log.Error("GetBlockMeta failed, error is "+blockMetaErr.Error(), "method", "DeleteSnapshotBlocksToHeight")
					return nil, nil, err
				}
			}

			if blockMeta.SnapshotHeight > 0 {
				blockMeta.SnapshotHeight = 0
				if err := c.chainDb.Ac.WriteBlockMeta(batch, blockHash, blockMeta); err != nil {
					c.log.Error("WriteBlockMeta failed, error is "+err.Error(), "method", "DeleteSnapshotBlocksToHeight")
					return nil, nil, err
				}
			}
		}

		if blockHeightItem == 0 {
			block, blockErr := c.chainDb.Ac.GetLatestBlock(account.AccountId)
			if blockErr != nil {
				c.log.Error("GetLatestBlock failed, error is "+blockErr.Error(), "method", "DeleteSnapshotBlocksToHeight")
				return nil, nil, err
			}

			needAddBlocks[addr] = block
		}
	}

	if triggerErr := c.em.trigger(DeleteAccountBlocksEvent, accountBlocksMap); triggerErr != nil {
		c.log.Error("c.em.trigger, error is "+triggerErr.Error(), "method", "DeleteSnapshotBlocksByHeight")
		return nil, nil, triggerErr
	}

	prevSnapshotBlock, prevSnapshotBlockErr := c.chainDb.Sc.GetSnapshotBlock(snapshotBlocks[0].Height-1, true)
	if prevSnapshotBlockErr != nil {
		c.log.Error("GetSnapshotBlock failed, error is "+prevSnapshotBlockErr.Error(), "method", "DeleteSnapshotBlocksByHeight")
		return nil, nil, prevSnapshotBlockErr
	}

	writeErr := c.chainDb.Commit(batch)
	if writeErr != nil {
		c.log.Error("Write db failed, error is "+writeErr.Error(), "method", "DeleteSnapshotBlocksByHeight")
		return nil, nil, writeErr
	}

	// Set cache
	c.latestSnapshotBlock = prevSnapshotBlock

	// Set needSnapshotCache
	for addr, block := range needAddBlocks {
		c.needSnapshotCache.Add(&addr, block)
	}

	c.em.trigger(DeleteAccountBlocksSuccessEvent, accountBlocksMap)
	return snapshotBlocks, accountBlocksMap, nil
}

func (c *chain) deleteSnapshotBlocksByHeight(batch *leveldb.Batch, toHeight uint64) ([]*ledger.SnapshotBlock, map[types.Address][]*ledger.AccountBlock, map[types.Hash]*ledger.AccountBlockMeta, error) {
	maxAccountId, err := c.chainDb.Account.GetLastAccountId()
	if err != nil {
		c.log.Error("GetLastAccountId failed, error is "+err.Error(), "method", "DeleteSnapshotBlocksByHeight")
		return nil, nil, nil, err
	}

	planToDelete, getPlanErr := c.chainDb.Ac.GetPlanToDelete(maxAccountId, toHeight)
	if getPlanErr != nil {
		c.log.Error("GetPlanToDelete failed, error is "+getPlanErr.Error(), "method", "DeleteSnapshotBlocksByHeight")
	}

	deleteMap, reopenList, getDeleteAndReopenErr := c.chainDb.Ac.GetDeleteMapAndReopenList(planToDelete, c.chainDb.Account.GetAccountByAddress, false, false)
	if getDeleteAndReopenErr != nil {
		c.log.Error("GetDeleteMapAndReopenList failed, error is "+getDeleteAndReopenErr.Error(), "method", "DeleteSnapshotBlocksByHeight")
		return nil, nil, nil, getDeleteAndReopenErr
	}

	deleteSnapshotBlocks, deleteSnapshotBlocksErr := c.chainDb.Sc.DeleteToHeight(batch, toHeight)
	if deleteSnapshotBlocksErr != nil {
		c.log.Error("DeleteByHeight failed, error is "+deleteSnapshotBlocksErr.Error(), "method", "DeleteSnapshotBlocksByHeight")
		return nil, nil, nil, deleteSnapshotBlocksErr
	}

	deleteAccountBlocks, deleteAccountBlocksErr := c.chainDb.Ac.Delete(batch, deleteMap)
	if deleteAccountBlocksErr != nil {
		c.log.Error("Delete failed, error is "+deleteAccountBlocksErr.Error(), "method", "DeleteSnapshotBlocksByHeight")
		return nil, nil, nil, deleteAccountBlocksErr
	}

	subLedger, toSubLedgerErr := c.subLedgerAccountIdToAccountAddress(deleteAccountBlocks)

	if toSubLedgerErr != nil {
		c.log.Error("subLedgerAccountIdToAccountAddress failed, error is "+toSubLedgerErr.Error(), "method", "DeleteSnapshotBlocksByHeight")
		return nil, nil, nil, toSubLedgerErr
	}

	blockMetas, reopenErr := c.chainDb.Ac.ReopenSendBlocks(batch, reopenList, deleteMap)
	if reopenErr != nil {
		c.log.Error("ReopenSendBlocks failed, error is "+reopenErr.Error(), "method", "DeleteSnapshotBlocksByHeight")
		return nil, nil, nil, reopenErr
	}

	return deleteSnapshotBlocks, subLedger, blockMetas, nil
}

func (c *chain) getChainRangeSet(snapshotBlocks []*ledger.SnapshotBlock) map[types.Address][2]*ledger.HashHeight {
	chainRangeSet := make(map[types.Address][2]*ledger.HashHeight)
	for _, snapshotBlock := range snapshotBlocks {
		for addr, snapshotContent := range snapshotBlock.SnapshotContent {
			height := snapshotContent.Height
			if chainRange := chainRangeSet[addr]; chainRange[0] == nil {
				chainRangeSet[addr] = [2]*ledger.HashHeight{
					{
						Hash:   snapshotContent.Hash,
						Height: snapshotContent.Height,
					}, {
						Hash:   snapshotContent.Hash,
						Height: snapshotContent.Height,
					},
				}
			} else if chainRange[0].Height > height {
				chainRange[0] = &ledger.HashHeight{
					Hash:   snapshotContent.Hash,
					Height: snapshotContent.Height,
				}
			} else if chainRange[1].Height < height {
				chainRange[1] = &ledger.HashHeight{
					Hash:   snapshotContent.Hash,
					Height: snapshotContent.Height,
				}
			}
		}
	}
	return chainRangeSet
}<|MERGE_RESOLUTION|>--- conflicted
+++ resolved
@@ -118,11 +118,7 @@
 	// Delete needSnapshotCache
 	if c.needSnapshotCache != nil {
 		for addr, item := range snapshotBlock.SnapshotContent {
-<<<<<<< HEAD
-			c.needSnapshotCache.Remove(&addr, item.Height)
-=======
 			c.needSnapshotCache.HasSnapshot(&addr, item.Height)
->>>>>>> 8881d905
 		}
 	}
 
