--- conflicted
+++ resolved
@@ -11,6 +11,8 @@
 
 type AccountBlock struct {
 	*ledger.AccountBlock
+
+	FromAddress types.Address `json:"fromAddress"`
 
 	Height string `json:"height"`
 	Quota  string `json:"quota"`
@@ -74,27 +76,6 @@
 }
 
 type RpcAccountInfo struct {
-<<<<<<< HEAD
-	AccountAddress      types.Address
-	TotalNumber         string                                     // uint64
-	TokenBalanceInfoMap map[types.TokenTypeId]*RpcTokenBalanceInfo `json:",omitempty"`
-}
-
-type RpcTokenBalanceInfo struct {
-	TokenInfo   *RpcTokenInfo `json:",omitempty"`
-	TotalAmount string        // big int
-	Number      *string       // uint64
-}
-
-type RpcTokenInfo struct {
-	TokenName      string
-	TokenSymbol    string
-	TotalSupply    *string `json:",omitempty"` // *big.Int
-	Decimals       uint8
-	Owner          types.Address
-	PledgeAmount   *string `json:",omitempty"` // *big.Int
-	WithdrawHeight string  // uint64
-=======
 	AccountAddress      types.Address                              `json:"accountAddress"`
 	TotalNumber         string                                     `json:"totalNumber"` // uint64
 	TokenBalanceInfoMap map[types.TokenTypeId]*RpcTokenBalanceInfo `json:"tokenBalanceInfoMap,omitempty"`
@@ -114,7 +95,6 @@
 	Owner          types.Address `json:"owner"`
 	PledgeAmount   *string       `json:"pledgeAmount,omitempty"` // *big.Int
 	WithdrawHeight string        `json:"withdrawHeight"`         // uint64
->>>>>>> 1dab0ad4
 }
 
 func RawTokenInfoToRpc(tinfo *contracts.TokenInfo) *RpcTokenInfo {
@@ -139,62 +119,4 @@
 		}
 	}
 	return rt
-}
-
-//// Send tx parms
-//type SendTxParms struct {
-//	SelfAddr    types.Address     `json:"selfAddr"`    // who sends the tx
-//	ToAddr      types.Address     `json:"toAddr"`      // who receives the tx
-//	TokenTypeId types.TokenTypeId `json:"tokenTypeId"` // which token will be sent
-//	Passphrase  string            `json:"passphrase"`  // sender`s passphrase
-//	Amount      string            `json:"amount"`      // the amount of specific token will be sent. bigInt
-//}
-//
-//type BalanceInfo struct {
-//	Mintage *Mintage `json:"mintage"`
-//
-//	Balance string `json:"balance"`
-//}
-//
-//type GetAccountResponse struct {
-//	Addr         types.Address `json:"addr"`         // Account address
-//	BalanceInfos []BalanceInfo `json:"balanceInfos"` // Account Balance Infos
-//	BlockHeight  string        `json:"blockHeight"`  // Account BlockHeight also represents all blocks belong to the account. bigInt.
-//}
-//
-//type GetUnconfirmedInfoResponse struct {
-//	Addr                 types.Address `json:"addr"`                 // Account address
-//	BalanceInfos         []BalanceInfo `json:"balanceInfos"`         // Account unconfirmed BalanceInfos (In-transit money)
-//	UnConfirmedBlocksLen string        `json:"unConfirmedBlocksLen"` // the length of unconfirmed blocks. bigInt
-//}
-//
-//type InitSyncResponse struct {
-//	StartHeight      string `json:"startHeight"`      // bigInt. where we start sync
-//	TargetHeight     string `json:"targetHeight"`     // bigInt. when CurrentHeight == TargetHeight means that sync complete
-//	CurrentHeight    string `json:"currentHeight"`    // bigInt.
-//	IsFirstSyncDone  bool   `json:"isFirstSyncDone"`  // true means sync complete
-//	IsStartFirstSync bool   `json:"isStartFirstSync"` // true means sync start
-//}
-//
-//type Mintage struct {
-//	Name        string             `json:"name"`
-//	Id          *types.TokenTypeId `json:"id"`
-//	Symbol      string             `json:"symbol"`
-//	Owner       *types.Address     `json:"owner"`
-//	Decimals    int                `json:"decimals"`
-//	TotalSupply *string            `json:"totalSupply"`
-//}
-//
-//func rawMintageToRpc(l *ledger.Mintage) *Mintage {
-//	if l == nil {
-//		return nil
-//	}
-//	return &Mintage{
-//		Name:        l.Name,
-//		Id:          l.Id,
-//		Symbol:      l.Symbol,
-//		Owner:       l.Owner,
-//		Decimals:    l.Decimals,
-//		TotalSupply: bigIntToString(l.TotalSupply),
-//	}
-//}+}