--- conflicted
+++ resolved
@@ -2,12 +2,8 @@
 
 import (
 	"github.com/pkg/errors"
-<<<<<<< HEAD
-	"github.com/vitelabs/go-vite/vm/util"
-=======
 	"github.com/vitelabs/go-vite/vm"
 	"github.com/vitelabs/go-vite/vm/quota"
->>>>>>> 4b167c94
 	"github.com/vitelabs/go-vite/wallet/walleterrors"
 )
 
@@ -28,7 +24,7 @@
 	ErrNotSupport = errors.New("not support this method")
 
 	ErrBalanceNotEnough = JsonRpc2Error{
-		Message: util.ErrInsufficientBalance.Error(),
+		Message: vm.ErrInsufficientBalance.Error(),
 		Code:    -35001,
 	}
 
